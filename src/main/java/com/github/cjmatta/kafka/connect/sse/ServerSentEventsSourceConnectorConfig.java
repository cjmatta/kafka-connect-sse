--- conflicted
+++ resolved
@@ -39,18 +39,9 @@
   private static final String HTTP_BASIC_AUTH_USERNAME_DOC = "Username for HTTP basic authentication";
   public static final String HTTP_BASIC_AUTH_PASSWORD = "http.basic.auth.password";
   private static final String HTTP_BASIC_AUTH_PASSWORD_DOC = "Password for HTTP basic authentication";
-<<<<<<< HEAD
-  
-  // User-Agent and HTTP configuration
-  public static final String USER_AGENT = "user.agent";
-  private static final String USER_AGENT_DOC = "User-Agent header to send with HTTP requests. If not specified, a default will be used.";
-  public static final String CONTACT_INFO = "contact.info";
-  private static final String CONTACT_INFO_DOC = "Contact information to include in User-Agent header (optional)";
-=======
   public static final String HTTP_HEADER_PREFIX = "http.header.";
   
   // Compression configuration
->>>>>>> 44d7b4cd
   public static final String COMPRESSION_ENABLED = "compression.enabled";
   private static final String COMPRESSION_ENABLED_DOC = "Enable gzip compression for HTTP requests";
   
@@ -67,10 +58,6 @@
   private static final String RETRY_BACKOFF_MAX_MS_DOC = "Maximum backoff time in milliseconds for connection retries";
   public static final String RETRY_MAX_ATTEMPTS = "retry.max.attempts";
   private static final String RETRY_MAX_ATTEMPTS_DOC = "Maximum number of retry attempts (-1 for unlimited)";
-<<<<<<< HEAD
-  
-=======
->>>>>>> 44d7b4cd
 
   public final String sseUri;
   public final String topic;
@@ -79,11 +66,6 @@
   public final Password httpBasicAuthPassword;
   
   // New configuration fields
-<<<<<<< HEAD
-  public final String userAgent;
-  public final String contactInfo;
-=======
->>>>>>> 44d7b4cd
   public final Boolean compressionEnabled;
   public final Double rateLimitRequestsPerSecond;
   public final Integer rateLimitMaxConcurrent;
@@ -100,11 +82,6 @@
     this.httpBasicAuthPassword = this.getPassword(HTTP_BASIC_AUTH_PASSWORD);
     
     // Initialize new configuration fields
-<<<<<<< HEAD
-    this.userAgent = this.getString(USER_AGENT);
-    this.contactInfo = this.getString(CONTACT_INFO);
-=======
->>>>>>> 44d7b4cd
     this.compressionEnabled = this.getBoolean(COMPRESSION_ENABLED);
     this.rateLimitRequestsPerSecond = this.getDouble(RATE_LIMIT_REQUESTS_PER_SECOND);
     this.rateLimitMaxConcurrent = this.getInt(RATE_LIMIT_MAX_CONCURRENT);
@@ -151,23 +128,6 @@
           .build()
       )
       .define(
-<<<<<<< HEAD
-        ConfigKeyBuilder.of(USER_AGENT, Type.STRING)
-          .documentation(USER_AGENT_DOC)
-          .importance(Importance.LOW)
-          .defaultValue("KafkaConnectSSE/1.3 (https://github.com/cjmatta/kafka-connect-sse)")
-          .build()
-      )
-      .define(
-        ConfigKeyBuilder.of(CONTACT_INFO, Type.STRING)
-          .documentation(CONTACT_INFO_DOC)
-          .importance(Importance.LOW)
-          .defaultValue(null)
-          .build()
-      )
-      .define(
-=======
->>>>>>> 44d7b4cd
         ConfigKeyBuilder.of(COMPRESSION_ENABLED, Type.BOOLEAN)
           .documentation(COMPRESSION_ENABLED_DOC)
           .importance(Importance.LOW)
