/**
 * Copyright © 2019 Christopher Matta (chris.matta@gmail.com)
 * Licensed under the Apache License, Version 2.0 (the "License");
 * you may not use this file except in compliance with the License.
 * You may obtain a copy of the License at
 * http://www.apache.org/licenses/LICENSE-2.0
 * Unless required by applicable law or agreed to in writing, software
 * distributed under the License is distributed on an "AS IS" BASIS,
 * WITHOUT WARRANTIES OR CONDITIONS OF ANY KIND, either express or implied.
 * See the License for the specific language governing permissions and
 * limitations under the License.
 *
 */
package com.github.cjmatta.kafka.connect.sse;

import org.glassfish.jersey.client.authentication.HttpAuthenticationFeature;
import org.slf4j.Logger;
import org.slf4j.LoggerFactory;

import javax.ws.rs.client.Client;
import javax.ws.rs.client.ClientBuilder;
import javax.ws.rs.client.Invocation;
import javax.ws.rs.client.WebTarget;
import javax.ws.rs.sse.InboundSseEvent;
import javax.ws.rs.sse.SseEventSource;
import java.io.Closeable;
import java.io.IOException;
import java.util.Base64;
import java.util.LinkedList;
import java.util.List;
import java.util.Map;
import java.util.concurrent.BlockingQueue;
import java.util.concurrent.ConcurrentHashMap;
import java.util.concurrent.LinkedBlockingDeque;
import java.util.concurrent.TimeUnit;
import java.util.concurrent.atomic.AtomicLong;

/**
 * Client for Server Sent Events that connects to an SSE source and processes events.
 * Handles authentication, connection lifecycle, and event queuing.
 */
public class ServerSentEventClient implements Closeable {
  private static final Logger log = LoggerFactory.getLogger(ServerSentEventClient.class);

  /**
   * Enum to track the connection state of the SSE client.
   * This helps in diagnosing connection issues and understanding the lifecycle.
   */
  public enum ConnectionState {
    INITIALIZED,    // Client is created but not yet connected
    CONNECTING,     // Connection attempt in progress
    CONNECTED,      // Successfully connected to SSE source
    DISCONNECTED,   // Gracefully disconnected
    FAILED          // Connection failed or encountered an error
  }
  
  private final Client client;
  private final WebTarget source;
  private final BlockingQueue<InboundSseEvent> queue;
  private SseEventSource sse;
  
  // Store username and password for authentication if provided
  private final String username;
  private final String password;
  
  // Track current connection state
  private volatile ConnectionState connectionState;
  // Store the last time an event was received
  private volatile long lastEventTimestamp;
  
  // Metrics tracking fields
  private final AtomicLong totalEventsReceived = new AtomicLong(0);
  private final AtomicLong totalBytesReceived = new AtomicLong(0);
  private final AtomicLong totalConnectionAttempts = new AtomicLong(0);
  private final AtomicLong totalSuccessfulConnections = new AtomicLong(0);
  private final AtomicLong totalFailedConnections = new AtomicLong(0);
  private final AtomicLong totalConnectionErrors = new AtomicLong(0);
  private final AtomicLong totalReconnections = new AtomicLong(0);
  
  // Performance metrics
  private volatile long connectedSince = 0;
  private volatile long lastReconnectTime = 0;
  private final AtomicLong maxQueueSize = new AtomicLong(0);
  
  // Event type counters - useful for monitoring specific event patterns
  private final Map<String, AtomicLong> eventTypeCounters = new ConcurrentHashMap<>();
  
  private volatile Throwable error;

  /**
   * Creates a new SSE client for the given URL without authentication.
   *
   * @param url The URL of the SSE stream
   */
  public ServerSentEventClient(String url) {
    log.info("Initializing SSE Client for URL: {}", url);
    this.client = ClientBuilder.newClient();
    this.source = client.target(url);
    this.username = null;
    this.password = null;
    this.queue = new LinkedBlockingDeque<>();
    this.connectionState = ConnectionState.INITIALIZED;
    this.lastEventTimestamp = System.currentTimeMillis();
    log.info("SSE Client initialized in state: {}", connectionState);
  }

<<<<<<< HEAD
  // constructor to support basic auth
  ServerSentEventClient(String url, String username, String password) {
    log.debug("SSE Client initializing");
    this.client = ClientBuilder.newClient();
    this.source = client.target(url);
    this.source.register(HttpAuthenticationFeature.basic(username, password));
    queue = new LinkedBlockingDeque<>();
    log.debug("SSE Client initialized");
  }

  // New constructor for testing
  ServerSentEventClient(Client client, WebTarget source, SseEventSource sse, String username, String password) {
    log.debug("SSE Client initializing");
    this.client = client;
    this.source = source;
    this.source.register(HttpAuthenticationFeature.basic(username, password));
    this.queue = new LinkedBlockingDeque<>();
    this.sse = sse;
    log.debug("SSE Client initialized");
  }


=======
  /**
   * Creates a new SSE client for the given URL with basic authentication.
   *
   * @param url      The URL of the SSE stream
   * @param username Username for basic authentication
   * @param password Password for basic authentication
   */
  ServerSentEventClient(String url, String username, String password) {
    log.info("Initializing SSE Client for URL: {} with authentication", url);
    this.client = ClientBuilder.newClient();
    this.source = client.target(url);
    this.username = username;
    this.password = password;
    this.queue = new LinkedBlockingDeque<>();
    this.connectionState = ConnectionState.INITIALIZED;
    this.lastEventTimestamp = System.currentTimeMillis();
    log.info("SSE Client initialized in state: {}", connectionState);
  }

  /**
   * Constructor for testing purposes.
   */
  ServerSentEventClient(Client client, WebTarget source, SseEventSource sse, String username, String password) {
    log.info("Initializing SSE Client for testing");
    this.client = client;
    this.source = source;
    this.username = username;
    this.password = password;
    this.queue = new LinkedBlockingDeque<>();
    this.sse = sse;
    this.connectionState = ConnectionState.INITIALIZED;
    this.lastEventTimestamp = System.currentTimeMillis();
    log.info("SSE Client initialized in state: {}", connectionState);
  }

  /**
   * Starts the SSE client connection to the source.
   * Registers handlers for events and errors.
   *
   * @throws IOException if an error occurs during connection setup
   */
>>>>>>> 4cb69997
  public void start() throws IOException {
    try {
      log.info("Starting SSE client connection to {}", source.getUri());
      setConnectionState(ConnectionState.CONNECTING);
      
      Invocation.Builder builder = this.source.request();
      
      // Apply basic authentication if credentials are provided
      if (username != null && password != null) {
        String auth = username + ":" + password;
        String encodedAuth = Base64.getEncoder().encodeToString(auth.getBytes());
        String authHeader = "Basic " + encodedAuth;
        builder.header("Authorization", authHeader);
        log.debug("Added Basic Authentication header");
      }
      
      log.debug("Configuring SSE event source with reconnection interval of 2 seconds");
      sse = SseEventSource
        .target(this.source)
        .reconnectingEvery(2, TimeUnit.SECONDS)
        .build();

      sse.register(this::onMessage, this::onError);
      log.info("Opening SSE client connection...");
      sse.open();
      setConnectionState(ConnectionState.CONNECTED);
      log.info("SSE client successfully connected to {}", source.getUri());
      
      // Update connection metrics
      totalConnectionAttempts.incrementAndGet();
      totalSuccessfulConnections.incrementAndGet();
      connectedSince = System.currentTimeMillis();
      log.info("Connection metrics updated: TotalAttempts={}, TotalSuccess={}", 
               totalConnectionAttempts.get(), totalSuccessfulConnections.get());
    } catch (Exception e) {
      setConnectionState(ConnectionState.FAILED);
      log.error("Failed to start SSE client connection: {}", e.getMessage(), e);
      totalConnectionAttempts.incrementAndGet();
      totalFailedConnections.incrementAndGet();
      throw new IOException("Failed to establish SSE connection", e);
    }
  }

  /**
   * Stops the SSE client connection.
   */
  public void stop() {
    log.info("Stopping SSE client connection");
    if (this.sse != null) {
      this.sse.close();
      setConnectionState(ConnectionState.DISCONNECTED);
      log.info("SSE client connection closed");
    } else {
      log.warn("Attempted to stop SSE client, but no active connection exists");
    }
  }

  @Override
  public void close() {
    log.debug("Closing SSE client resources");
    if (client != null) {
      client.close();
      log.debug("SSE client resources closed");
    }
  }

  /**
   * Updates the connection state and logs the transition.
   * 
   * @param newState The new connection state
   */
  private void setConnectionState(ConnectionState newState) {
    ConnectionState oldState = this.connectionState;
    this.connectionState = newState;
    log.info("SSE client connection state changed: {} -> {}", oldState, newState);
  }

  /**
   * Returns the current connection state.
   *
   * @return The current connection state
   */
  public ConnectionState getConnectionState() {
    return connectionState;
  }

  /**
   * Gets a summary of the client's current status for monitoring purposes.
   * This provides a snapshot of the client state including connection status,
   * event counts, and timing information.
   *
   * @return A string containing the status summary
   */
  public String getStatusSummary() {
    StringBuilder statusBuilder = new StringBuilder();
    statusBuilder.append("SSE Client Status: ")
                 .append("State=").append(connectionState)
                 .append(", URL=").append(source.getUri())
                 .append(", Events=").append(totalEventsReceived.get())
                 .append(", QueueSize=").append(queue.size())
                 .append(", LastEventAge=").append(getTimeSinceLastEvent()).append("ms")
                 .append(", HasError=").append(hasError());
                 
    if (hasError() && error != null) {
      // Safe access to error properties to prevent NPEs
      String errorType = error.getClass().getSimpleName();
      String errorMessage = error.getMessage() != null ? error.getMessage() : "No message";
      statusBuilder.append(", ErrorType=").append(errorType)
                   .append(", ErrorMsg=").append(errorMessage);
    }
    
    return statusBuilder.toString();
  }

  /**
   * Logs the current status of the SSE client at the specified log level.
   * This is useful for periodically logging the client state for monitoring.
   * 
   * @param useWarnLevel If true, logs at WARN level instead of INFO level
   */
  public void logStatus(boolean useWarnLevel) {
    String status = getStatusSummary();
    if (useWarnLevel) {
      log.warn(status);
    } else {
      log.info(status);
    }
  }

  /**
   * Returns the time (in milliseconds) since the last event was received.
   *
   * @return Time in milliseconds since last event
   */
  public long getTimeSinceLastEvent() {
    return System.currentTimeMillis() - lastEventTimestamp;
  }

  // Default values for health check configuration
  private static final long DEFAULT_IDLE_TIMEOUT_MS = 60000;  // 1 minute
  private static final long DEFAULT_CONNECTION_CHECK_INTERVAL_MS = 30000;  // 30 seconds
  
  // Health check configuration fields
  private long idleTimeoutMs = DEFAULT_IDLE_TIMEOUT_MS;
  private long connectionCheckIntervalMs = DEFAULT_CONNECTION_CHECK_INTERVAL_MS;
  private volatile long lastConnectionCheckTimestamp = System.currentTimeMillis();
  
  /**
   * Checks if the connection appears to be healthy.
   * A connection is considered unhealthy if:
   * 1. The connection state is not CONNECTED
   * 2. There's an error
   * 3. No events have been received within the idle timeout period
   *
   * @return true if the connection is healthy, false otherwise
   */
  public boolean isConnectionHealthy() {
    // Check if current state is not CONNECTED
    if (connectionState != ConnectionState.CONNECTED) {
      log.warn("Connection is not in CONNECTED state. Current state: {}", connectionState);
      return false;
    }
    
    // Check if there's an error
    if (hasError()) {
      log.warn("Connection has an error: {}", error.getMessage());
      return false;
    }
    
    // Check if we've exceeded the idle timeout
    long timeSinceLastEvent = getTimeSinceLastEvent();
    if (timeSinceLastEvent > idleTimeoutMs) {
      log.warn("Connection appears to be stalled. No events received in {} ms", timeSinceLastEvent);
      return false;
    }
    
    return true;
  }
  
  /**
   * Sets the idle timeout in milliseconds.
   * If no events are received within this timeout, the connection is considered stalled.
   *
   * @param idleTimeoutMs the idle timeout in milliseconds
   */
  public void setIdleTimeout(long idleTimeoutMs) {
    if (idleTimeoutMs <= 0) {
      throw new IllegalArgumentException("Idle timeout must be positive");
    }
    this.idleTimeoutMs = idleTimeoutMs;
    log.info("Set SSE client idle timeout to {} ms", idleTimeoutMs);
  }
  
  /**
   * Sets how often the connection should be checked for health.
   *
   * @param connectionCheckIntervalMs the connection check interval in milliseconds
   */
  public void setConnectionCheckInterval(long connectionCheckIntervalMs) {
    if (connectionCheckIntervalMs <= 0) {
      throw new IllegalArgumentException("Connection check interval must be positive");
    }
    this.connectionCheckIntervalMs = connectionCheckIntervalMs;
    log.info("Set SSE client connection check interval to {} ms", connectionCheckIntervalMs);
  }

  // Method for testing
  BlockingQueue<InboundSseEvent> getQueueForTesting() {
    return queue;
  }


  public List<InboundSseEvent> getRecords() throws InterruptedException {
    // Perform connection health check at regular intervals
    long now = System.currentTimeMillis();
    if (now - lastConnectionCheckTimestamp > connectionCheckIntervalMs) {
      performConnectionHealthCheck();
      lastConnectionCheckTimestamp = now;
    }
    
    // Check connection state and log diagnostic information
    if (connectionState != ConnectionState.CONNECTED) {
      log.warn("Attempting to get records while connection state is: {}", connectionState);
    }
    
    // Log time since last event if it's been a while
    long timeSinceLastEvent = getTimeSinceLastEvent();
    if (timeSinceLastEvent > 30000) { // 30 seconds
      log.warn("No events received in the last {} milliseconds, connection may be stalled", timeSinceLastEvent);
    }
    
    if (hasError()) {
      log.error("Error detected in SSE client, closing resources before propagating error");
      closeResources();
      throw new IllegalStateException("Error occurred while processing SSE events", error);
    }
    
    List<InboundSseEvent> records = new LinkedList<>();

    log.debug("Polling for events with 1 second timeout. Queue size: {}", queue.size());
    InboundSseEvent event = this.queue.poll(1L, TimeUnit.SECONDS);
    if (event == null) {
      if (log.isDebugEnabled()) {
        log.debug("Queue was empty after polling, returning empty list. Connection state: {}", connectionState);
      }
      return records;
    }

    if (event.getName() != null) {
      if (log.isDebugEnabled()) {
        log.debug("Adding event to records - ID: {}, Name: {}", event.getId(), event.getName());
      }
      records.add(event);
    } else {
      log.warn("Received event with null name, skipping. Event ID: {}", event.getId());
    }

    int drained = this.queue.drainTo(records);
    log.debug("Drained {} additional events from queue. Total records to return: {}", drained, records.size());
    
    if (records.size() > 0) {
      // Get first and last event IDs safely to prevent NPEs
      String firstEventId = records.get(0).getId() != null ? records.get(0).getId() : "<null>";
      String lastEventId = records.get(records.size() - 1).getId() != null ? 
                          records.get(records.size() - 1).getId() : "<null>";
      
      log.debug("Returning {} records. First event ID: {}, Last event ID: {}", 
              records.size(), firstEventId, lastEventId);
    }
    
    return records;
  }
  
  /**
   * Performs a health check on the connection and takes appropriate action if unhealthy.
   * This method is called periodically during the getRecords() calls.
   */
  private void performConnectionHealthCheck() {
    log.debug("Performing connection health check");
    
    // Skip health check if connection is already in a non-connected state
    if (connectionState != ConnectionState.CONNECTED) {
      log.debug("Skipping health check because connection state is: {}", connectionState);
      return;
    }
    
    // Check if the connection has exceeded the idle timeout
    long timeSinceLastEvent = getTimeSinceLastEvent();
    if (timeSinceLastEvent > idleTimeoutMs) {
      log.warn("Connection stalled - no events received in {} ms (timeout: {} ms)", 
               timeSinceLastEvent, idleTimeoutMs);
      
      // Log detailed diagnostics
      log.info("Connection diagnostics at timeout: URL={}, Total events={}, Queue size={}", 
               source.getUri(), totalEventsReceived.get(), queue.size());
      
      // The connection might be in a zombie state, attempt to reconnect
      attemptReconnection();
    } else {
      // Only log healthy connection status at the INFO level occasionally
      if (timeSinceLastEvent > idleTimeoutMs / 2) {
        log.info("Connection health check passed but no events for a while: {} ms", timeSinceLastEvent);
      } else {
        log.debug("Connection health check passed: Last event {} ms ago", timeSinceLastEvent);
      }
    }
  }
  
  /**
   * Attempts to reconnect the SSE client when a connection issue is detected.
   * This method closes the existing connection and opens a new one.
   */
  private void attemptReconnection() {
    log.info("Attempting to reconnect SSE client due to connection issue");
    
    try {
      // Close existing connection
      stop();
      
      // Clear any existing error
      error = null;
      
      // Attempt to establish a new connection
      start();
      log.info("Successfully reconnected SSE client");
      totalReconnections.incrementAndGet();
      lastReconnectTime = System.currentTimeMillis();
    } catch (IOException e) {
      log.error("Failed to reconnect SSE client: {}", e.getMessage(), e);
      setConnectionState(ConnectionState.FAILED);
      error = e;
      totalConnectionErrors.incrementAndGet();
    }
  }

  /**
   * Processes an incoming SSE event.
   * Updates statistics and adds the event to the processing queue.
   *
   * @param event The incoming SSE event
   */
  private void onMessage(InboundSseEvent event) {
    lastEventTimestamp = System.currentTimeMillis();
    totalEventsReceived.incrementAndGet();
    totalBytesReceived.addAndGet(event.readData() != null ? event.readData().length() : 0);
    
    // Update event type counter - but check for null event name first
    // ConcurrentHashMap doesn't allow null keys, so we need to handle this case
    String eventName = event.getName();
    if (eventName != null) {
      eventTypeCounters.computeIfAbsent(eventName, k -> new AtomicLong(0)).incrementAndGet();
    } else {
      log.debug("Received event with null name, not updating event type counters. Event ID: {}", event.getId());
    }
    
    if (log.isDebugEnabled()) {
      log.debug("Received SSE event - ID: {}, Name: {}, Data length: {}", 
                event.getId(), 
                eventName, 
                event.readData() != null ? event.readData().length() : 0);
    }
    
    if (totalEventsReceived.get() % 100 == 0) {
      log.info("Processed {} events total, current queue size: {}", 
               totalEventsReceived.get(), queue.size());
    }
    
    this.queue.add(event);
    updateMaxQueueSize();
  }

  /**
   * Handles errors from the SSE connection.
   * Updates connection state and stores the error.
   *
   * @param error The error that occurred
   */
  private void onError(Throwable error) {
    setConnectionState(ConnectionState.FAILED);
    // Safe extraction of error message to prevent NPE
    String errorMessage = error != null ? error.getMessage() : "Unknown error (null)";
    log.error("Error in SSE connection: {}", errorMessage, error);
    
    // Log additional context information that might help diagnose the issue
    log.error("Connection diagnostic info: URL={}, Last event received={} ms ago, Total events received={}, Queue size={}", 
              source.getUri(), 
              getTimeSinceLastEvent(),
              totalEventsReceived.get(), 
              queue.size());
              
    this.error = error;
    totalConnectionErrors.incrementAndGet();
  }

  /**
   * Checks if an error has occurred in the SSE client.
   *
   * @return true if an error has occurred, false otherwise
   */
  private boolean hasError() {
    return error != null;
  }

  /**
   * Closes all resources associated with the SSE client due to an error.
   * This ensures clean shutdown when recovering from error conditions.
   */
  private void closeResources() {
    log.info("Closing SSE client resources due to error condition: {}", 
             error != null ? error.getClass().getSimpleName() : "unknown");
    stop();
    close();
    log.info("SSE client resources successfully closed");
  }
  
  /**
   * Returns a map of all metrics collected by this SSE client.
   * This is useful for monitoring the health and performance of the connector.
   *
   * @return Map of metric names to values
   */
  public Map<String, Object> getMetrics() {
    Map<String, Object> metrics = new ConcurrentHashMap<>();
    
    // Connection metrics
    metrics.put("connection.state", connectionState.toString());
    metrics.put("connection.url", source.getUri().toString());
    metrics.put("connection.attempts", totalConnectionAttempts.get());
    metrics.put("connection.successful", totalSuccessfulConnections.get());
    metrics.put("connection.failed", totalFailedConnections.get());
    metrics.put("connection.errors", totalConnectionErrors.get());
    metrics.put("connection.reconnections", totalReconnections.get());
    metrics.put("connection.hasError", hasError());
    
    if (hasError() && error != null) {
      // Safe access to error properties to prevent NPEs
      metrics.put("connection.errorType", error.getClass().getName());
      // Handle potential null error message
      metrics.put("connection.errorMessage", error.getMessage() != null ? error.getMessage() : "No message");
    }
    
    // Time-based metrics
    metrics.put("time.sinceLastEvent", getTimeSinceLastEvent());
    metrics.put("time.uptime", connectionState == ConnectionState.CONNECTED ? 
                (System.currentTimeMillis() - connectedSince) : 0);
    metrics.put("time.sinceLastReconnect", lastReconnectTime > 0 ? 
                (System.currentTimeMillis() - lastReconnectTime) : -1);
    
    // Event metrics
    metrics.put("events.total", totalEventsReceived.get());
    metrics.put("events.bytes", totalBytesReceived.get());
    metrics.put("queue.size", queue.size());
    metrics.put("queue.maxSize", maxQueueSize.get());
    
    // Event type metrics
    Map<String, Long> eventTypes = new ConcurrentHashMap<>();
    eventTypeCounters.forEach((type, count) -> eventTypes.put(type, count.get()));
    metrics.put("events.byType", eventTypes);
    
    return metrics;
  }
  
  /**
   * Returns a specific metric value by name.
   * 
   * @param name The name of the metric to retrieve
   * @return The value of the metric, or null if the metric doesn't exist
   */
  public Object getMetric(String name) {
    return getMetrics().get(name);
  }
  
  /**
   * Logs all metrics at the specified log level.
   * This is useful for periodic reporting of connector status.
   * 
   * @param useWarnLevel If true, logs at WARN level, otherwise at INFO level
   */
  public void logMetrics(boolean useWarnLevel) {
    Map<String, Object> metrics = getMetrics();
    
    if (useWarnLevel) {
      log.warn("SSE Client Metrics: {}", metrics);
    } else {
      log.info("SSE Client Metrics: {}", metrics);
    }
  }
  
  /**
   * Updates the maximum queue size metric if the current queue size is larger.
   * Called internally when events are added to the queue.
   */
  private void updateMaxQueueSize() {
    int currentSize = queue.size();
    long currentMax = maxQueueSize.get();
    
    if (currentSize > currentMax) {
      maxQueueSize.set(currentSize);
    }
  }
}<|MERGE_RESOLUTION|>--- conflicted
+++ resolved
@@ -104,30 +104,6 @@
     log.info("SSE Client initialized in state: {}", connectionState);
   }
 
-<<<<<<< HEAD
-  // constructor to support basic auth
-  ServerSentEventClient(String url, String username, String password) {
-    log.debug("SSE Client initializing");
-    this.client = ClientBuilder.newClient();
-    this.source = client.target(url);
-    this.source.register(HttpAuthenticationFeature.basic(username, password));
-    queue = new LinkedBlockingDeque<>();
-    log.debug("SSE Client initialized");
-  }
-
-  // New constructor for testing
-  ServerSentEventClient(Client client, WebTarget source, SseEventSource sse, String username, String password) {
-    log.debug("SSE Client initializing");
-    this.client = client;
-    this.source = source;
-    this.source.register(HttpAuthenticationFeature.basic(username, password));
-    this.queue = new LinkedBlockingDeque<>();
-    this.sse = sse;
-    log.debug("SSE Client initialized");
-  }
-
-
-=======
   /**
    * Creates a new SSE client for the given URL with basic authentication.
    *
@@ -169,7 +145,6 @@
    *
    * @throws IOException if an error occurs during connection setup
    */
->>>>>>> 4cb69997
   public void start() throws IOException {
     try {
       log.info("Starting SSE client connection to {}", source.getUri());
