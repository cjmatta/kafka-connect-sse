--- conflicted
+++ resolved
@@ -11,27 +11,9 @@
 - Configurable topic routing
 - JSON data formatting
 - Easy deployment and management with included scripts
-- **NEW in v1.3:**
-  - Configurable User-Agent header support
-  - HTTP compression (gzip) support
-  - Rate limiting capabilities
-  - Exponential backoff retry logic
-  - Enhanced error handling for HTTP status codes
-  - Contact information inclusion in User-Agent
 
 ## Configuration
 
-<<<<<<< HEAD
-### Core Configuration
-
-| Configuration Parameter  | Description                       | Required | Default |
-|--------------------------|-----------------------------------|----------|---------|
-| sse.uri                  | URI for the SSE stream            | yes      | -       |
-| topic                    | Topic to send events to           | yes      | -       |
-| http.basic.auth          | Whether or not to use basic auth  | no       | false   |
-| http.basic.auth.username | Username for basic authentication | no       | -       |
-| http.basic.auth.password | Password for basic authentication | no       | -       |
-=======
 | Configuration Parameter  | Description                          | Required |
 |--------------------------|--------------------------------------|----------|
 | sse.uri                  | URI for the SSE stream               | yes      |
@@ -56,45 +38,27 @@
 ```
 
 This default User-Agent helps comply with robot policies for public SSE endpoints like Wikimedia. You can override it by setting `http.header.User-Agent` to your preferred value.
->>>>>>> 44d7b4cd
 
 ### HTTP Client Configuration
 
 | Configuration Parameter          | Description                                    | Required | Default |
 |----------------------------------|------------------------------------------------|----------|---------|
-<<<<<<< HEAD
-| user.agent                       | User-Agent header for HTTP requests          | no       | KafkaConnectSSE/1.3 (https://github.com/cjmatta/kafka-connect-sse) |
-| contact.info                     | Contact information to include in User-Agent | no       | -       |
-| compression.enabled              | Enable gzip compression                       | no       | true    |
-=======
 | compression.enabled              | Enable gzip compression                        | no       | true    |
->>>>>>> 44d7b4cd
 
 ### Rate Limiting Configuration
 
 | Configuration Parameter              | Description                                   | Required | Default |
 |--------------------------------------|-----------------------------------------------|----------|---------|
-<<<<<<< HEAD
-| rate.limit.requests.per.second      | Maximum requests per second (optional)        | no       | -       |
-| rate.limit.max.concurrent           | Maximum concurrent connections (optional)     | no       | -       |
-=======
 | rate.limit.requests.per.second      | Maximum requests per second (optional)         | no       | -       |
 | rate.limit.max.concurrent           | Maximum concurrent connections (optional)      | no       | -       |
->>>>>>> 44d7b4cd
 
 ### Retry Configuration
 
 | Configuration Parameter    | Description                                  | Required | Default |
 |----------------------------|----------------------------------------------|----------|---------|
-<<<<<<< HEAD
-| retry.backoff.initial.ms   | Initial backoff time for retries (ms)      | no       | 2000    |
-| retry.backoff.max.ms       | Maximum backoff time for retries (ms)      | no       | 30000   |
-| retry.max.attempts         | Maximum retry attempts (-1 for unlimited)   | no       | -1      |
-=======
 | retry.backoff.initial.ms   | Initial backoff time for retries (ms)       | no       | 2000    |
 | retry.backoff.max.ms       | Maximum backoff time for retries (ms)       | no       | 30000   |
 | retry.max.attempts         | Maximum retry attempts (-1 for unlimited)    | no       | -1      |
->>>>>>> 44d7b4cd
 
 ## Building the Connector
 
@@ -109,7 +73,7 @@
 mvn clean package
 ```
 
-This will create a ZIP file at `target/components/packages/cjmatta-kafka-connect-sse-1.3.zip` that can be used to deploy the connector.
+This will create a ZIP file at `target/components/packages/cjmatta-kafka-connect-sse-1.2.zip` that can be used to deploy the connector.
 
 ## Deployment Options
 
@@ -140,7 +104,7 @@
 1. Use Confluent Hub to install the connector:
 
 ```bash
-confluent-hub install cjmatta/kafka-connect-sse:1.3
+confluent-hub install cjmatta/kafka-connect-sse:1.2
 ```
 
 2. Restart Kafka Connect
@@ -197,30 +161,7 @@
 
 ## Example: Wikipedia Recent Changes
 
-To stream Wikipedia's recent changes while complying with Wikimedia's robot policy:
-
-### Configuration for Wikimedia Compliance
-
-```properties
-name=wikipedia-sse-connector
-connector.class=com.github.cjmatta.kafka.connect.sse.ServerSentEventsSourceConnector
-sse.uri=https://stream.wikimedia.org/v2/stream/recentchange
-topic=wikimedia-raw
-
-# Robot policy compliance
-user.agent=MyApp/1.0 (https://example.com/myapp; contact@example.com)
-contact.info=admin@mycompany.com
-rate.limit.requests.per.second=10
-rate.limit.max.concurrent=5
-compression.enabled=true
-
-# Retry configuration
-retry.backoff.initial.ms=2000
-retry.backoff.max.ms=30000
-retry.max.attempts=10
-```
-
-### Deployment Steps
+To stream Wikipedia's recent changes:
 
 1. Build the connector
 2. Upload to Confluent Cloud: `./manage-connector.sh upload`
@@ -230,43 +171,6 @@
    kafka-console-consumer --bootstrap-server <your-bootstrap-server> \
      --topic wikimedia-raw --from-beginning
    ```
-
-## Best Practices
-
-### Robot Policy Compliance
-
-When connecting to public SSE endpoints, especially those like Wikimedia, always:
-
-1. **Set a descriptive User-Agent**: Include your application name, version, and contact information
-   ```properties
-   user.agent=MyApp/1.0 (https://example.com/myapp)
-   contact.info=admin@example.com
-   ```
-
-2. **Respect rate limits**: Configure appropriate rate limiting to avoid overwhelming the server
-   ```properties
-   rate.limit.requests.per.second=10
-   rate.limit.max.concurrent=5
-   ```
-
-3. **Enable compression**: Reduce bandwidth usage
-   ```properties
-   compression.enabled=true
-   ```
-
-4. **Configure reasonable retries**: Use exponential backoff for connection issues
-   ```properties
-   retry.backoff.initial.ms=2000
-   retry.backoff.max.ms=30000
-   retry.max.attempts=10
-   ```
-
-### Production Deployment
-
-- Monitor connector health using the built-in metrics logging
-- Set up appropriate alerting on connection failures
-- Consider using data dumps for historical data before starting real-time streaming
-- Test rate limiting settings in development before production deployment
 
 ## ⚠️ Offset and Resume Disclaimer
 
